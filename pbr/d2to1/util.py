"""The code in this module is mostly copy/pasted out of the distutils2 source
code, as recommended by Tarek Ziade.  As such, it may be subject to some change
as distutils2 development continues, and will have to be kept up to date.

I didn't want to use it directly from distutils2 itself, since I do not want it
to be an installation dependency for our packages yet--it is still too unstable
(the latest version on PyPI doesn't even install).
"""

# These first two imports are not used, but are needed to get around an
# irritating Python bug that can crop up when using ./setup.py test.
# See: http://www.eby-sarna.com/pipermail/peak/2010-May/003355.html
try:
    import multiprocessing
except ImportError:
    pass
import logging

import os
import re
import sys
import traceback

from collections import defaultdict

import distutils.ccompiler

from distutils import log
from distutils.errors import (DistutilsOptionError, DistutilsModuleError,
                              DistutilsFileError)
from setuptools.command.egg_info import manifest_maker
from setuptools.dist import Distribution
from setuptools.extension import Extension

from .extern.six import moves as m
RawConfigParser = m.configparser.RawConfigParser


# A simplified RE for this; just checks that the line ends with version
# predicates in ()
_VERSION_SPEC_RE = re.compile(r'\s*(.*?)\s*\((.*)\)\s*$')


# Mappings from setup() keyword arguments to setup.cfg options;
# The values are (section, option) tuples, or simply (section,) tuples if
# the option has the same name as the setup() argument
D1_D2_SETUP_ARGS = {
    "name": ("metadata",),
    "version": ("metadata",),
    "author": ("metadata",),
    "author_email": ("metadata",),
    "maintainer": ("metadata",),
    "maintainer_email": ("metadata",),
    "url": ("metadata", "home_page"),
    "description": ("metadata", "summary"),
    "keywords": ("metadata",),
    "long_description": ("metadata", "description"),
    "download-url": ("metadata",),
    "classifiers": ("metadata", "classifier"),
    "platforms": ("metadata", "platform"),  # **
    "license": ("metadata",),
    # Use setuptools install_requires, not
    # broken distutils requires
    "install_requires": ("metadata", "requires_dist"),
    "provides": ("metadata", "provides_dist"),  # **
    "obsoletes": ("metadata", "obsoletes_dist"),  # **
    "package_dir": ("files", 'packages_root'),
    "packages": ("files",),
    "package_data": ("files",),
    "data_files": ("files",),
    "scripts": ("files",),
    "py_modules": ("files", "modules"),   # **
    "cmdclass": ("global", "commands"),
    # Not supported in distutils2, but provided for
    # backwards compatibility with setuptools
    "use_2to3": ("backwards_compat", "use_2to3"),
    "zip_safe": ("backwards_compat", "zip_safe"),
    "tests_require": ("backwards_compat", "tests_require"),
}

# setup() arguments that can have multiple values in setup.cfg
MULTI_FIELDS = ("classifiers",
                "platforms",
                "install_requires",
                "provides",
                "obsoletes",
                "packages",
                "package_data",
                "data_files",
                "scripts",
                "py_modules",
                "tests_require",
                "cmdclass")

# setup() arguments that contain boolean values
BOOL_FIELDS = ("use_2to3", "zip_safe")


CSV_FIELDS = ("keywords",)


log.set_verbosity(log.INFO)


def resolve_name(name):
    """Resolve a name like ``module.object`` to an object and return it.

    Raise ImportError if the module or name is not found.
    """

    parts = name.split('.')
    cursor = len(parts) - 1
    module_name = parts[:cursor]
    attr_name = parts[-1]

    while cursor > 0:
        try:
            ret = __import__('.'.join(module_name), fromlist=[attr_name])
            break
        except ImportError:
            if cursor == 0:
                raise
            cursor -= 1
            module_name = parts[:cursor]
            attr_name = parts[cursor]
            ret = ''

    for part in parts[cursor:]:
        try:
            ret = getattr(ret, part)
        except AttributeError:
            raise ImportError(name)

    return ret


def cfg_to_args(path='setup.cfg'):
    """ Distutils2 to distutils1 compatibility util.

        This method uses an existing setup.cfg to generate a dictionary of
        keywords that can be used by distutils.core.setup(kwargs**).

        :param file:
            The setup.cfg path.
        :raises DistutilsFileError:
            When the setup.cfg file is not found.

    """

    # The method source code really starts here.
    parser = RawConfigParser()
    if not os.path.exists(path):
        raise DistutilsFileError("file '%s' does not exist" %
                                 os.path.abspath(path))
    parser.read(path)
    config = {}
    for section in parser.sections():
        config[section] = dict(parser.items(section))

    # Run setup_hooks, if configured
    setup_hooks = has_get_option(config, 'global', 'setup_hooks')
    package_dir = has_get_option(config, 'files', 'packages_root')

    # Add the source package directory to sys.path in case it contains
    # additional hooks, and to make sure it's on the path before any existing
    # installations of the package
    if package_dir:
        package_dir = os.path.abspath(package_dir)
        sys.path.insert(0, package_dir)

    try:
        if setup_hooks:
            setup_hooks = split_multiline(setup_hooks)
            for hook in setup_hooks:
                hook_fn = resolve_name(hook)
                try :
                    hook_fn(config)
<<<<<<< HEAD
                except Exception, e:
=======
                except:
                    e = sys.exc_info()[1]
>>>>>>> 25feae28
                    log.error('setup hook %s raised exception: %s\n' %
                              (hook, e))
                    log.error(traceback.format_exc())
                    sys.exit(1)

        kwargs = setup_cfg_to_setup_kwargs(config)

        register_custom_compilers(config)

        ext_modules = get_extension_modules(config)
        if ext_modules:
            kwargs['ext_modules'] = ext_modules

        entry_points = get_entry_points(config)
        if entry_points:
            kwargs['entry_points'] = entry_points

        wrap_commands(kwargs)

        # Handle the [files]/extra_files option
        extra_files = has_get_option(config, 'files', 'extra_files')
        if extra_files:
            extra_files = split_multiline(extra_files)
            # Let's do a sanity check
            for filename in extra_files:
                if not os.path.exists(filename):
                    raise DistutilsFileError(
                        '%s from the extra_files option in setup.cfg does not '
                        'exist' % filename)
            # Unfortunately the only really sensible way to do this is to
            # monkey-patch the manifest_maker class
            @monkeypatch_method(manifest_maker)
            def add_defaults(self, extra_files=extra_files):
                log.info('[d2to1] running patched manifest_maker command with '
                         'extra_files support')
                add_defaults._orig(self)
                self.filelist.extend(extra_files)

    finally:
        # Perform cleanup if any paths were added to sys.path
        if package_dir:
            sys.path.pop(0)

    return kwargs


def setup_cfg_to_setup_kwargs(config):
    """Processes the setup.cfg options and converts them to arguments accepted
    by setuptools' setup() function.
    """

    kwargs = {}

    for arg in D1_D2_SETUP_ARGS:
        if len(D1_D2_SETUP_ARGS[arg]) == 2:
            # The distutils field name is different than distutils2's.
            section, option = D1_D2_SETUP_ARGS[arg]

        elif len(D1_D2_SETUP_ARGS[arg]) == 1:
            # The distutils field name is the same thant distutils2's.
            section = D1_D2_SETUP_ARGS[arg][0]
            option = arg

        in_cfg_value = has_get_option(config, section, option)
        if not in_cfg_value:
            # There is no such option in the setup.cfg
            if arg == "long_description":
                in_cfg_value = has_get_option(config, section,
                                              "description_file")
                if in_cfg_value:
                    in_cfg_value = split_multiline(in_cfg_value)
                    value = ''
                    for filename in in_cfg_value:
                        description_file = open(filename)
                        try:
                            value += description_file.read().strip() + '\n\n'
                        finally:
                            description_file.close()
                    in_cfg_value = value
            else:
                continue

        if arg in CSV_FIELDS:
            in_cfg_value = split_csv(in_cfg_value)
        if arg in MULTI_FIELDS:
            in_cfg_value = split_multiline(in_cfg_value)
        elif arg in BOOL_FIELDS:
            # Provide some flexibility here...
            if in_cfg_value.lower() in ('true', 't', '1', 'yes', 'y'):
                in_cfg_value = True
            else:
                in_cfg_value = False

        if in_cfg_value:
            if arg in ('install_requires', 'tests_require'):
                # Replaces PEP345-style version specs with the sort expected by
                # setuptools
                in_cfg_value = [_VERSION_SPEC_RE.sub(r'\1\2', pred)
                                for pred in in_cfg_value]
            elif arg == 'package_dir':
                in_cfg_value = {'': in_cfg_value}
            elif arg in ('package_data', 'data_files'):
                data_files = {}
                firstline = True
                prev = None
                for line in in_cfg_value:
                    if '=' in line:
                        key, value = line.split('=', 1)
                        key, value = (key.strip(), value.strip())
                        if key in data_files:
                            # Multiple duplicates of the same package name;
                            # this is for backwards compatibility of the old
                            # format prior to d2to1 0.2.6.
                            prev = data_files[key]
                            prev.extend(value.split())
                        else:
                            prev = data_files[key.strip()] = value.split()
                    elif firstline:
                        raise DistutilsOptionError(
                            'malformed package_data first line %r (misses '
                            '"=")' % line)
                    else:
                        prev.extend(line.strip().split())
                    firstline = False
                if arg == 'data_files':
                    # the data_files value is a pointlessly different structure
                    # from the package_data value
                    data_files = data_files.items()
                in_cfg_value = data_files
            elif arg == 'cmdclass':
                cmdclass = {}
                dist = Distribution()
                for cls in in_cfg_value:
                    cls = resolve_name(cls)
                    cmd = cls(dist)
                    cmdclass[cmd.get_command_name()] = cls
                in_cfg_value = cmdclass

        kwargs[arg] = in_cfg_value

    return kwargs


def register_custom_compilers(config):
    """Handle custom compilers; this has no real equivalent in distutils, where
    additional compilers could only be added programmatically, so we have to
    hack it in somehow.
    """

    compilers = has_get_option(config, 'global', 'compilers')
    if compilers:
        compilers = split_multiline(compilers)
        for compiler in compilers:
            compiler = resolve_name(compiler)

            # In distutils2 compilers these class attributes exist; for
            # distutils1 we just have to make something up
            if hasattr(compiler, 'name'):
                name = compiler.name
            else:
                name = compiler.__name__
            if hasattr(compiler, 'description'):
                desc = compiler.description
            else:
                desc = 'custom compiler %s' % name

            module_name = compiler.__module__
            # Note; this *will* override built in compilers with the same name
            # TODO: Maybe display a warning about this?
            cc = distutils.ccompiler.compiler_class
            cc[name] = (module_name, compiler.__name__, desc)

            # HACK!!!!  Distutils assumes all compiler modules are in the
            # distutils package
            sys.modules['distutils.' + module_name] = sys.modules[module_name]


def get_extension_modules(config):
    """Handle extension modules"""

    EXTENSION_FIELDS = ("sources",
                        "include_dirs",
                        "define_macros",
                        "undef_macros",
                        "library_dirs",
                        "libraries",
                        "runtime_library_dirs",
                        "extra_objects",
                        "extra_compile_args",
                        "extra_link_args",
                        "export_symbols",
                        "swig_opts",
                        "depends")

    ext_modules = []
    for section in config:
        if ':' in section:
            labels = section.split(':', 1)
        else:
            # Backwards compatibility for old syntax; don't use this though
            labels = section.split('=', 1)
        labels = [l.strip() for l in labels]
        if (len(labels) == 2) and (labels[0] == 'extension'):
            ext_args = {}
            for field in EXTENSION_FIELDS:
                value = has_get_option(config, section, field)
                # All extension module options besides name can have multiple
                # values
                if not value:
                    continue
                value = split_multiline(value)
                if field == 'define_macros':
                    macros = []
                    for macro in value:
                        macro = macro.split('=', 1)
                        if len(macro) == 1:
                            macro = (macro[0].strip(), None)
                        else:
                            macro = (macro[0].strip(), macro[1].strip())
                        macros.append(macro)
                    value = macros
                ext_args[field] = value
            if ext_args:
                if 'name' not in ext_args:
                    ext_args['name'] = labels[1]
                ext_modules.append(Extension(ext_args.pop('name'),
                                             **ext_args))
    return ext_modules


def get_entry_points(config):
    """Process the [entry_points] section of setup.cfg to handle setuptools
    entry points.  This is, of course, not a standard feature of
    distutils2/packaging, but as there is not currently a standard alternative
    in packaging, we provide support for them.
    """

    if not 'entry_points' in config:
        return {}

    return dict((option, split_multiline(value))
                for option, value in config['entry_points'].items())


def wrap_commands(kwargs):
    dist = Distribution()

    # This should suffice to get the same config values and command classes
    # that the actual Distribution will see (not counting cmdclass, which is
    # handled below)
    dist.parse_config_files()

    for cmd, _ in dist.get_command_list():
        hooks = {}
        for opt, val in dist.get_option_dict(cmd).items():
            val = val[1]
            if opt.startswith('pre_hook.') or opt.startswith('post_hook.'):
                hook_type, alias = opt.split('.', 1)
                hook_dict = hooks.setdefault(hook_type, {})
                hook_dict[alias] = val
        if not hooks:
            continue

        if 'cmdclass' in kwargs and cmd in kwargs['cmdclass']:
            cmdclass = kwargs['cmdclass'][cmd]
        else:
            cmdclass = dist.get_command_class(cmd)

        new_cmdclass = wrap_command(cmd, cmdclass, hooks)
        kwargs.setdefault('cmdclass', {})[cmd] = new_cmdclass


def wrap_command(cmd, cmdclass, hooks):
    def run(self, cmdclass=cmdclass):
        self.run_command_hooks('pre_hook')
        cmdclass.run(self)
        self.run_command_hooks('post_hook')

    return type(cmd, (cmdclass, object),
                {'run': run, 'run_command_hooks': run_command_hooks,
                 'pre_hook': hooks.get('pre_hook'),
                 'post_hook': hooks.get('post_hook')})


def run_command_hooks(cmd_obj, hook_kind):
    """Run hooks registered for that command and phase.

    *cmd_obj* is a finalized command object; *hook_kind* is either
    'pre_hook' or 'post_hook'.
    """

    if hook_kind not in ('pre_hook', 'post_hook'):
        raise ValueError('invalid hook kind: %r' % hook_kind)

    hooks = getattr(cmd_obj, hook_kind, None)

    if hooks is None:
        return

    for hook in hooks.values():
        if isinstance(hook, str):
            try:
                hook_obj = resolve_name(hook)
            except ImportError:
                err = sys.exc_info()[1] # For py3k
                raise DistutilsModuleError('cannot find hook %s: %s' %
                                           (hook,err))
        else:
            hook_obj = hook

        if not hasattr(hook_obj, '__call__'):
            raise DistutilsOptionError('hook %r is not callable' % hook)

        log.info('running %s %s for command %s',
                 hook_kind, hook, cmd_obj.get_command_name())

        try :
            hook_obj(cmd_obj)
<<<<<<< HEAD
        except Exception, e :
=======
        except:
            e = sys.exc_info()[1]
>>>>>>> 25feae28
            log.error('hook %s raised exception: %s\n' % (hook, e))
            log.error(traceback.format_exc())
            sys.exit(1)


def has_get_option(config, section, option):
    if section in config and option in config[section]:
        return config[section][option]
    elif section in config and option.replace('_', '-') in config[section]:
        return config[section][option.replace('_', '-')]
    else:
        return False


def split_multiline(value):
    """Special behaviour when we have a multi line options"""

    value = [element for element in
             (line.strip() for line in value.split('\n'))
             if element]
    return value


def split_csv(value):
    """Special behaviour when we have a comma separated options"""

    value = [element for element in
             (chunk.strip() for chunk in value.split(','))
             if element]
    return value


def monkeypatch_method(cls):
    """A function decorator to monkey-patch a method of the same name on the
    given class.
    """

    def wrapper(func):
        setattr(func, '_orig', getattr(cls, func.__name__))
        setattr(cls, func.__name__, func)
        return func

    return wrapper


# The following classes are used to hack Distribution.command_options a bit
class DefaultGetDict(defaultdict):
    """Like defaultdict, but the get() method also sets and returns the default
    value.
    """

    def get(self, key, default=None):
        if default is None:
            default = self.default_factory()
        return super(DefaultGetDict, self).setdefault(key, default)


class IgnoreDict(dict):
    """A dictionary that ignores any insertions in which the key is a string
    matching any string in `ignore`.  The ignore list can also contain wildcard
    patterns using '*'.
    """

    def __init__(self, ignore):
        self.__ignore = re.compile(r'(%s)' % ('|'.join(
                                   [pat.replace('*', '.*')
                                    for pat in ignore])))

    def __setitem__(self, key, val):
        if self.__ignore.match(key):
            return
        super(IgnoreDict, self).__setitem__(key, val)<|MERGE_RESOLUTION|>--- conflicted
+++ resolved
@@ -175,12 +175,8 @@
                 hook_fn = resolve_name(hook)
                 try :
                     hook_fn(config)
-<<<<<<< HEAD
-                except Exception, e:
-=======
                 except:
                     e = sys.exc_info()[1]
->>>>>>> 25feae28
                     log.error('setup hook %s raised exception: %s\n' %
                               (hook, e))
                     log.error(traceback.format_exc())
@@ -499,12 +495,8 @@
 
         try :
             hook_obj(cmd_obj)
-<<<<<<< HEAD
-        except Exception, e :
-=======
         except:
             e = sys.exc_info()[1]
->>>>>>> 25feae28
             log.error('hook %s raised exception: %s\n' % (hook, e))
             log.error(traceback.format_exc())
             sys.exit(1)
